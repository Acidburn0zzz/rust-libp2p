--- conflicted
+++ resolved
@@ -22,12 +22,8 @@
 
 pub mod handshake;
 
-<<<<<<< HEAD
 use futures::ready;
 use futures::prelude::*;
-=======
-use futures::{Async, Poll};
->>>>>>> 1aeb264c
 use log::{debug, trace};
 use snow;
 use std::{fmt, io, pin::Pin, ops::DerefMut, task::{Context, Poll}};
@@ -356,13 +352,8 @@
         let buffer = this.buffer.borrow_mut();
 
         loop {
-<<<<<<< HEAD
             match this.write_state {
                 WriteState::Init => return Pin::new(&mut this.io).poll_flush(cx),
-=======
-            match self.write_state {
-                WriteState::Init => return self.io.flush(),
->>>>>>> 1aeb264c
                 WriteState::BufferData { off } => {
                     trace!("flush: encrypting {} bytes", off);
                     match this.session.write_message(&buffer.write[.. off], buffer.write_crypto) {
@@ -417,11 +408,7 @@
                     *off += n;
                     if len == *off {
                         trace!("flush: finished writing {} bytes", len);
-<<<<<<< HEAD
                         this.write_state = WriteState::Init;
-=======
-                        self.write_state = WriteState::Init;
->>>>>>> 1aeb264c
                     }
                 }
                 WriteState::Eof => {
@@ -440,18 +427,6 @@
         ready!(self.as_mut().poll_flush(cx))?;
         Pin::new(&mut self.io).poll_close(cx)
     }
-
-<<<<<<< HEAD
-=======
-impl<T: AsyncWrite> AsyncWrite for NoiseOutput<T> {
-    fn shutdown(&mut self) -> Poll<(), io::Error> {
-        match io::Write::flush(self) {
-            Ok(_) => self.io.shutdown(),
-            Err(ref e) if e.kind() == io::ErrorKind::WouldBlock => Ok(Async::NotReady),
-            Err(e) => Err(e),
-        }
-    }
->>>>>>> 1aeb264c
 }
 
 /// Read 2 bytes as frame length from the given source into the given buffer.
